--- conflicted
+++ resolved
@@ -1,301 +1,297 @@
-#!/usr/bin/env python
-
-from pydrake.all import *
-import quadruped_drake
-from quadruped_drake.controllers import *
-from quadruped_drake.planners import BasicTrunkPlanner, TowrTrunkPlanner
-import obstacles as ob
-
-import os
-import sys
-from pathlib import Path
-
-quadruped_drake_path = str(Path(quadruped_drake.__file__).parent)
-
-############### Common Parameters ###################
-show_trunk_model = True
-use_lcm = False
-
-planning_method = "towr"  # "towr" or "basic"
-control_method = "ID"  # ID = Inverse Dynamics (standard QP),
-# B = Basic (simple joint-space PD),
-# MPTC = task-space passivity
-# PC = passivity-constrained
-# CLF = control-lyapunov-function based
-
-sim_time = 6.0
-dt = 1e-3
-target_realtime_rate = 1.0
-
-show_diagram = False
-make_plots = False
-
-
-x_init: float = 0
-y_init: float = -0.1
-theta_init: float = 0
-x_final: float = 1.5
-y_final: float = -0.2
-theta_final: float = 3.1415 / 8
-world_map: str = "/home/ws/src/savedworlds/world.sdf"
-
-#####################################################
-
-# Drake only loads things relative to the drake path, so we have to do some hacking
-# to load an arbitrary file
-robot_description_path = (
-    f"{quadruped_drake_path}/models/mini_cheetah/mini_cheetah_mesh.urdf"
-)
-drake_path = getDrakePath()
-robot_description_file = "drake/" + os.path.relpath(
-    robot_description_path, start=drake_path
-)
-
-robot_urdf = FindResourceOrThrow(robot_description_file)
-builder = DiagramBuilder()
-scene_graph = builder.AddSystem(SceneGraph())
-plant = builder.AddSystem(MultibodyPlant(time_step=dt))
-plant.RegisterAsSourceForSceneGraph(scene_graph)
-quad = Parser(plant=plant).AddModelFromFile(robot_urdf, "quad")
-
-# create the obstacle environment and save it to a temporary file for towr to process
-grid = ob.Grid(size_x=5.0, size_y=5.0, res_m_p_cell=0.17)
-ob.fillObstacles(grid, density=0.13)
-world_sdf = ob.gridToSdf(grid)
-with open("/home/ws/src/savedworlds/testworld1.sdf", "w") as f:
-    f.write(world_sdf)
-
-world = Parser(plant, scene_graph, "world").AddModels(
-<<<<<<< HEAD
-    "/home/ws/src/savedworlds/world.sdf"
-=======
-    file_contents=world_sdf, file_type="sdf"
->>>>>>> 671738a0
-)
-
-# read in world_sdf file
-# with open(str(Path(__file__).parent.joinpath("world.sdf")), "r") as world_file:
-#     world_sdf = world_file.read()
-
-# Add a flat ground with friction
-X_BG = RigidTransform()
-X_BG.set_translation(np.array([0.0, 0.0, -0.01]))  # Offset halfspace ground for now
-surface_friction = CoulombFriction(static_friction=0.7, dynamic_friction=0.7)
-plant.RegisterCollisionGeometry(
-    plant.world_body(),  # the body for which this object is registered
-    X_BG,  # The fixed pose of the geometry frame G in the body frame B
-    HalfSpace(),  # Defines the geometry of the object
-    "ground_collision",  # A name
-    surface_friction,
-)  # Coulomb friction coefficients
-plant.RegisterVisualGeometry(
-    plant.world_body(),
-    X_BG,
-    HalfSpace(),
-    "ground_visual",
-    np.array([0.5, 0.5, 0.5, 0.0]),
-)  # Color set to be completely transparent
-
-# Turn off gravity
-# g = plant.mutable_gravity_field()
-# g.set_gravity_vector([0,0,0])
-
-plant.Finalize()
-assert plant.geometry_source_is_registered()
-
-# Add custom visualizations for the trunk model
-trunk_source = scene_graph.RegisterSource("trunk")
-trunk_frame = GeometryFrame("trunk")
-scene_graph.RegisterFrame(trunk_source, trunk_frame)
-
-trunk_shape = Box(0.4, 0.2, 0.1)
-trunk_color = np.array([0.1, 0.1, 0.1, 0.4])
-X_trunk = RigidTransform()
-X_trunk.set_translation(np.array([0.0, 0.0, 0.0]))
-
-trunk_geometry = GeometryInstance(X_trunk, trunk_shape, "trunk")
-if show_trunk_model:
-    trunk_geometry.set_illustration_properties(
-        MakePhongIllustrationProperties(trunk_color)
-    )
-scene_graph.RegisterGeometry(trunk_source, trunk_frame.id(), trunk_geometry)
-
-trunk_frame_ids = {"trunk": trunk_frame.id()}
-
-for foot in ["lf", "rf", "lh", "rh"]:
-    foot_frame = GeometryFrame(foot)
-    scene_graph.RegisterFrame(trunk_source, foot_frame)
-
-    foot_shape = Sphere(0.02)
-    X_foot = RigidTransform()
-    foot_geometry = GeometryInstance(X_foot, foot_shape, foot)
-    if show_trunk_model:
-        foot_geometry.set_illustration_properties(
-            MakePhongIllustrationProperties(trunk_color)
-        )
-
-    scene_graph.RegisterGeometry(trunk_source, foot_frame.id(), foot_geometry)
-    trunk_frame_ids[foot] = foot_frame.id()
-
-# Create high-level trunk-model planner and low-level whole-body controller
-if planning_method == "basic":
-    planner = builder.AddSystem(BasicTrunkPlanner(trunk_frame_ids))
-elif planning_method == "towr":
-    planner = builder.AddSystem(
-        TowrTrunkPlanner(
-            trunk_frame_ids,
-            x_init=x_init,
-            y_init=y_init,
-            theta_init=theta_init,
-            x_final=x_final,
-            y_final=y_final,
-            theta_final=theta_final,
-            world_map=world_map,
-        )
-    )
-else:
-    print("Invalid planning method %s" % planning_method)
-    sys.exit(1)
-
-if control_method == "B":
-    controller = builder.AddSystem(BasicController(plant, dt, use_lcm=use_lcm))
-elif control_method == "ID":
-    controller = builder.AddSystem(IDController(plant, dt, use_lcm=use_lcm))
-elif control_method == "MPTC":
-    controller = builder.AddSystem(MPTCController(plant, dt, use_lcm=use_lcm))
-elif control_method == "PC":
-    controller = builder.AddSystem(PCController(plant, dt, use_lcm=use_lcm))
-elif control_method == "CLF":
-    controller = builder.AddSystem(CLFController(plant, dt, use_lcm=use_lcm))
-else:
-    print("Invalid control method %s" % control_method)
-    sys.exit(1)
-
-# Set up the Scene Graph
-builder.Connect(
-    scene_graph.get_query_output_port(), plant.get_geometry_query_input_port()
-)
-builder.Connect(
-    plant.get_geometry_poses_output_port(),
-    scene_graph.get_source_pose_port(plant.get_source_id()),
-)
-builder.Connect(
-    planner.GetOutputPort("trunk_geometry"),
-    scene_graph.get_source_pose_port(trunk_source),
-)
-
-# Connect the trunk-model planner to the controller
-if not control_method == "B":
-    builder.Connect(
-        planner.GetOutputPort("trunk_trajectory"), controller.get_input_port(1)
-    )
-
-# Connect the controller to the simulated plant
-builder.Connect(
-    controller.GetOutputPort("quad_torques"), plant.get_actuation_input_port(quad)
-)
-builder.Connect(plant.get_state_output_port(), controller.GetInputPort("quad_state"))
-
-# Add loggers
-logger = LogVectorOutput(controller.GetOutputPort("output_metrics"), builder)
-
-# Set up the Meshcat Visualizer
-meshcat = StartMeshcat()
-meshcat_params = MeshcatVisualizerParams()
-meshcat_params.publish_period = dt  # Set the publishing rate
-
-# Create the visualizer object without passing scene_graph
-visualizer = ModelVisualizer(meshcat=meshcat)
-# visualizer.parser().AddModels(file_contents=world_sdf, file_type="sdf")
-
-# Add the visualizer to the builder
-model_visualizer = MeshcatVisualizer.AddToBuilder(
-    builder, scene_graph, meshcat, meshcat_params
-)
-
-# Compile the diagram: no adding control blocks from here on out
-diagram = builder.Build()
-diagram.set_name("diagram")
-diagram_context = diagram.CreateDefaultContext()
-
-# Visualize the diagram
-if show_diagram:
-    plt.figure()
-    plot_system_graphviz(diagram, max_depth=2)
-    plt.show()
-
-# Simulator setup
-simulator = Simulator(diagram, diagram_context)
-if use_lcm:
-    # If we're using LCM to send messages to another simulator or a real
-    # robot, we don't want Drake to slow things down, so we'll publish
-    # new messages as fast as possible
-    simulator.set_target_realtime_rate(0.0)
-else:
-    simulator.set_target_realtime_rate(target_realtime_rate)
-
-# Set initial states
-plant_context = diagram.GetMutableSubsystemContext(plant, diagram_context)
-q0 = np.asarray(
-    [
-        1.0,
-        0.0,
-        0.0,  # I suspect the base orientation is in quaternions, I'm not going to set that now
-        0.0,  # base orientation
-        x_init,
-        y_init,
-        0.3,  # base position
-        0.0,
-        -0.8,
-        1.6,
-        0.0,
-        -0.8,
-        1.6,
-        0.0,
-        -0.8,
-        1.6,
-        0.0,
-        -0.8,
-        1.6,
-    ]
-)
-qd0 = np.zeros(plant.num_velocities())
-plant.SetPositions(plant_context, q0)
-plant.SetVelocities(plant_context, qd0)
-
-# visualizer.Run()
-# Run the simulation!
-simulator.AdvanceTo(sim_time)
-
-if make_plots:
-    import matplotlib.pyplot as plt
-
-    log = logger.FindLog(diagram_context)
-
-    # Plot stuff
-    t = log.sample_times()[10:]
-    V = log.data()[0, 10:]
-    err = log.data()[1, 10:]
-    res = log.data()[2, 10:]
-    Vdot = log.data()[3, 10:]
-
-    plt.figure()
-    # plt.subplot(4,1,1)
-    # plt.plot(t, res, linewidth='2')
-    # plt.ylabel("Residual")
-
-    plt.subplot(3, 1, 1)
-    plt.plot(t, Vdot, linewidth="2")
-    plt.axhline(0, linestyle="dashed", color="grey")
-    plt.ylabel("$\dot{V}$")
-
-    plt.subplot(3, 1, 2)
-    plt.plot(t, V, linewidth="2")
-    plt.ylabel("$V$")
-
-    plt.subplot(3, 1, 3)
-    plt.plot(t, err, linewidth="2")
-    plt.ylabel("$\|y_1-y_2\|^2$")
-    plt.xlabel("time (s)")
-
-    plt.show()
+#!/usr/bin/env python
+
+from pydrake.all import *
+import quadruped_drake
+from quadruped_drake.controllers import *
+from quadruped_drake.planners import BasicTrunkPlanner, TowrTrunkPlanner
+import obstacles as ob
+
+import os
+import sys
+from pathlib import Path
+
+quadruped_drake_path = str(Path(quadruped_drake.__file__).parent)
+
+############### Common Parameters ###################
+show_trunk_model = True
+use_lcm = False
+
+planning_method = "towr"  # "towr" or "basic"
+control_method = "ID"  # ID = Inverse Dynamics (standard QP),
+# B = Basic (simple joint-space PD),
+# MPTC = task-space passivity
+# PC = passivity-constrained
+# CLF = control-lyapunov-function based
+
+sim_time = 6.0
+dt = 1e-3
+target_realtime_rate = 1.0
+
+show_diagram = False
+make_plots = False
+
+
+x_init: float = 0
+y_init: float = -0.1
+theta_init: float = 0
+x_final: float = 1.5
+y_final: float = -0.2
+theta_final: float = 3.1415 / 8
+world_map: str = "/home/ws/src/savedworlds/world.sdf"
+
+#####################################################
+
+# Drake only loads things relative to the drake path, so we have to do some hacking
+# to load an arbitrary file
+robot_description_path = (
+    f"{quadruped_drake_path}/models/mini_cheetah/mini_cheetah_mesh.urdf"
+)
+drake_path = getDrakePath()
+robot_description_file = "drake/" + os.path.relpath(
+    robot_description_path, start=drake_path
+)
+
+robot_urdf = FindResourceOrThrow(robot_description_file)
+builder = DiagramBuilder()
+scene_graph = builder.AddSystem(SceneGraph())
+plant = builder.AddSystem(MultibodyPlant(time_step=dt))
+plant.RegisterAsSourceForSceneGraph(scene_graph)
+quad = Parser(plant=plant).AddModelFromFile(robot_urdf, "quad")
+
+# create the obstacle environment and save it to a temporary file for towr to process
+grid = ob.Grid(size_x=5.0, size_y=5.0, res_m_p_cell=0.17)
+ob.fillObstacles(grid, density=0.13)
+world_sdf = ob.gridToSdf(grid)
+with open("/home/ws/src/savedworlds/testworld1.sdf", "w") as f:
+    f.write(world_sdf)
+
+world = Parser(plant, scene_graph, "world").AddModels(
+    file_contents=world_sdf, file_type="sdf"
+)
+
+# read in world_sdf file
+# with open(str(Path(__file__).parent.joinpath("world.sdf")), "r") as world_file:
+#     world_sdf = world_file.read()
+
+# Add a flat ground with friction
+X_BG = RigidTransform()
+X_BG.set_translation(np.array([0.0, 0.0, -0.01]))  # Offset halfspace ground for now
+surface_friction = CoulombFriction(static_friction=0.7, dynamic_friction=0.7)
+plant.RegisterCollisionGeometry(
+    plant.world_body(),  # the body for which this object is registered
+    X_BG,  # The fixed pose of the geometry frame G in the body frame B
+    HalfSpace(),  # Defines the geometry of the object
+    "ground_collision",  # A name
+    surface_friction,
+)  # Coulomb friction coefficients
+plant.RegisterVisualGeometry(
+    plant.world_body(),
+    X_BG,
+    HalfSpace(),
+    "ground_visual",
+    np.array([0.5, 0.5, 0.5, 0.0]),
+)  # Color set to be completely transparent
+
+# Turn off gravity
+# g = plant.mutable_gravity_field()
+# g.set_gravity_vector([0,0,0])
+
+plant.Finalize()
+assert plant.geometry_source_is_registered()
+
+# Add custom visualizations for the trunk model
+trunk_source = scene_graph.RegisterSource("trunk")
+trunk_frame = GeometryFrame("trunk")
+scene_graph.RegisterFrame(trunk_source, trunk_frame)
+
+trunk_shape = Box(0.4, 0.2, 0.1)
+trunk_color = np.array([0.1, 0.1, 0.1, 0.4])
+X_trunk = RigidTransform()
+X_trunk.set_translation(np.array([0.0, 0.0, 0.0]))
+
+trunk_geometry = GeometryInstance(X_trunk, trunk_shape, "trunk")
+if show_trunk_model:
+    trunk_geometry.set_illustration_properties(
+        MakePhongIllustrationProperties(trunk_color)
+    )
+scene_graph.RegisterGeometry(trunk_source, trunk_frame.id(), trunk_geometry)
+
+trunk_frame_ids = {"trunk": trunk_frame.id()}
+
+for foot in ["lf", "rf", "lh", "rh"]:
+    foot_frame = GeometryFrame(foot)
+    scene_graph.RegisterFrame(trunk_source, foot_frame)
+
+    foot_shape = Sphere(0.02)
+    X_foot = RigidTransform()
+    foot_geometry = GeometryInstance(X_foot, foot_shape, foot)
+    if show_trunk_model:
+        foot_geometry.set_illustration_properties(
+            MakePhongIllustrationProperties(trunk_color)
+        )
+
+    scene_graph.RegisterGeometry(trunk_source, foot_frame.id(), foot_geometry)
+    trunk_frame_ids[foot] = foot_frame.id()
+
+# Create high-level trunk-model planner and low-level whole-body controller
+if planning_method == "basic":
+    planner = builder.AddSystem(BasicTrunkPlanner(trunk_frame_ids))
+elif planning_method == "towr":
+    planner = builder.AddSystem(
+        TowrTrunkPlanner(
+            trunk_frame_ids,
+            x_init=x_init,
+            y_init=y_init,
+            theta_init=theta_init,
+            x_final=x_final,
+            y_final=y_final,
+            theta_final=theta_final,
+            world_map=world_map,
+        )
+    )
+else:
+    print("Invalid planning method %s" % planning_method)
+    sys.exit(1)
+
+if control_method == "B":
+    controller = builder.AddSystem(BasicController(plant, dt, use_lcm=use_lcm))
+elif control_method == "ID":
+    controller = builder.AddSystem(IDController(plant, dt, use_lcm=use_lcm))
+elif control_method == "MPTC":
+    controller = builder.AddSystem(MPTCController(plant, dt, use_lcm=use_lcm))
+elif control_method == "PC":
+    controller = builder.AddSystem(PCController(plant, dt, use_lcm=use_lcm))
+elif control_method == "CLF":
+    controller = builder.AddSystem(CLFController(plant, dt, use_lcm=use_lcm))
+else:
+    print("Invalid control method %s" % control_method)
+    sys.exit(1)
+
+# Set up the Scene Graph
+builder.Connect(
+    scene_graph.get_query_output_port(), plant.get_geometry_query_input_port()
+)
+builder.Connect(
+    plant.get_geometry_poses_output_port(),
+    scene_graph.get_source_pose_port(plant.get_source_id()),
+)
+builder.Connect(
+    planner.GetOutputPort("trunk_geometry"),
+    scene_graph.get_source_pose_port(trunk_source),
+)
+
+# Connect the trunk-model planner to the controller
+if not control_method == "B":
+    builder.Connect(
+        planner.GetOutputPort("trunk_trajectory"), controller.get_input_port(1)
+    )
+
+# Connect the controller to the simulated plant
+builder.Connect(
+    controller.GetOutputPort("quad_torques"), plant.get_actuation_input_port(quad)
+)
+builder.Connect(plant.get_state_output_port(), controller.GetInputPort("quad_state"))
+
+# Add loggers
+logger = LogVectorOutput(controller.GetOutputPort("output_metrics"), builder)
+
+# Set up the Meshcat Visualizer
+meshcat = StartMeshcat()
+meshcat_params = MeshcatVisualizerParams()
+meshcat_params.publish_period = dt  # Set the publishing rate
+
+# Create the visualizer object without passing scene_graph
+visualizer = ModelVisualizer(meshcat=meshcat)
+# visualizer.parser().AddModels(file_contents=world_sdf, file_type="sdf")
+
+# Add the visualizer to the builder
+model_visualizer = MeshcatVisualizer.AddToBuilder(
+    builder, scene_graph, meshcat, meshcat_params
+)
+
+# Compile the diagram: no adding control blocks from here on out
+diagram = builder.Build()
+diagram.set_name("diagram")
+diagram_context = diagram.CreateDefaultContext()
+
+# Visualize the diagram
+if show_diagram:
+    plt.figure()
+    plot_system_graphviz(diagram, max_depth=2)
+    plt.show()
+
+# Simulator setup
+simulator = Simulator(diagram, diagram_context)
+if use_lcm:
+    # If we're using LCM to send messages to another simulator or a real
+    # robot, we don't want Drake to slow things down, so we'll publish
+    # new messages as fast as possible
+    simulator.set_target_realtime_rate(0.0)
+else:
+    simulator.set_target_realtime_rate(target_realtime_rate)
+
+# Set initial states
+plant_context = diagram.GetMutableSubsystemContext(plant, diagram_context)
+q0 = np.asarray(
+    [
+        1.0,
+        0.0,
+        0.0,  # I suspect the base orientation is in quaternions, I'm not going to set that now
+        0.0,  # base orientation
+        x_init,
+        y_init,
+        0.3,  # base position
+        0.0,
+        -0.8,
+        1.6,
+        0.0,
+        -0.8,
+        1.6,
+        0.0,
+        -0.8,
+        1.6,
+        0.0,
+        -0.8,
+        1.6,
+    ]
+)
+qd0 = np.zeros(plant.num_velocities())
+plant.SetPositions(plant_context, q0)
+plant.SetVelocities(plant_context, qd0)
+
+# visualizer.Run()
+# Run the simulation!
+simulator.AdvanceTo(sim_time)
+
+if make_plots:
+    import matplotlib.pyplot as plt
+
+    log = logger.FindLog(diagram_context)
+
+    # Plot stuff
+    t = log.sample_times()[10:]
+    V = log.data()[0, 10:]
+    err = log.data()[1, 10:]
+    res = log.data()[2, 10:]
+    Vdot = log.data()[3, 10:]
+
+    plt.figure()
+    # plt.subplot(4,1,1)
+    # plt.plot(t, res, linewidth='2')
+    # plt.ylabel("Residual")
+
+    plt.subplot(3, 1, 1)
+    plt.plot(t, Vdot, linewidth="2")
+    plt.axhline(0, linestyle="dashed", color="grey")
+    plt.ylabel("$\dot{V}$")
+
+    plt.subplot(3, 1, 2)
+    plt.plot(t, V, linewidth="2")
+    plt.ylabel("$V$")
+
+    plt.subplot(3, 1, 3)
+    plt.plot(t, err, linewidth="2")
+    plt.ylabel("$\|y_1-y_2\|^2$")
+    plt.xlabel("time (s)")
+
+    plt.show()