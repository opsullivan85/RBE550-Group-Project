import numpy as np
import copy
import random as rand

from dataclasses import dataclass


@dataclass
class Obstacle:
    # size in number of grid cells
    size_x_cell: int
    size_y_cell: int
    # size in the z direction in meters
    size_z: float

    # position in units of grid cells
    pos_x_cell: int = 0
    pos_y_cell: int = 0
    
    def getSizeX(self, scale_m_p_cell):
        """ Convert the x direction size into in units of meters, given a scale
        of meters per grid cell.  """
        return scale_m_p_cell * self.size_x_cell

    def getSizeY(self, scale_m_p_cell):
        """ Convert the y direction size into units of meters, given a scale of
        meters per grid cell.  """
        return scale_m_p_cell * self.size_y_cell

    def getSizeZ(self):
        return self.size_z
    
    def getPosX(self, scale_m_p_cell):
        return scale_m_p_cell * self.pos_x_cell

    def getPosY(self, scale_m_p_cell):
        return scale_m_p_cell * self.pos_y_cell

    
class Step(Obstacle):
    def __init__(self, pos_x_cell=0, pos_y_cell=0):
<<<<<<< HEAD
        super().__init__(size_x_cell=2, size_y_cell=2, size_z = 0.10, pos_x_cell=pos_x_cell, pos_y_cell=pos_y_cell)
=======
        super().__init__(size_x_cell=4, size_y_cell=4, size_z = 0.075, pos_x_cell=pos_x_cell, pos_y_cell=pos_y_cell)
>>>>>>> 671738a0
    
class Column(Obstacle):
    def __init__(self, pos_x_cell=0, pos_y_cell=0):
        super().__init__(size_x_cell=4, size_y_cell=4, size_z=0.75, pos_x_cell=pos_x_cell, pos_y_cell=pos_y_cell)
    

class Grid:
    def __init__(self, size_x, size_y, res_m_p_cell):
        self._size_x_cell = round(size_x / res_m_p_cell)
        self._size_y_cell = round(size_y / res_m_p_cell)
        self._res_m_p_cell = res_m_p_cell
        self._obstacles = []

        # x is in the direction of increasing rows
        # y is in the direction of increasing columns
        self._grid = np.zeros((self._size_y_cell, self._size_x_cell))
        
    def getRes(self):
        return self._res_m_p_cell

    def getSizeXCell(self):
        """ Get the number of cells in the x direction of the grid.
        """
        return self._size_x_cell

    def getSizeYCell(self):
        """ Get the number of cells in the y direction of the grid.
        """
        return self._size_y_cell
    
    def getSizeX(self):
        """ Get the size of the grid in the x direction in units of meters.
        """
        return self._size_x_cell * self._res_m_p_cell

    def getSizeY(self):
        """ Get the size of the grid in the y direction in units of meters.
        """
        return self._size_y_cell * self._res_m_p_cell

    def tryInsertObstacle(self, ob) -> bool:
        """ Attempt to insert an obstacle into the grid. If the obstacle will
        overlap with an already existing obstacle, or parts of the obstacle are
        outside the bounds of the grid, then the obstacle is not inserted.  """
        if not self._inBounds(ob):
            return False

        if self._overlapping(ob):
            return False
        
        self._obstacles.append(ob)
        for i in range(ob.size_x_cell):
            for j in range(ob.size_y_cell):
                self._grid[j+ob.pos_y_cell, i+ob.pos_x_cell] = 1
        
        return True
    
    def getObstacles(self):
        return self._obstacles

    def _inBounds(self, obstacle) -> bool:
        """ Check if all parts of an obstacle are within the bounding edges of the grid.
        """
        for i in range(obstacle.size_x_cell):
            for j in range(obstacle.size_y_cell):
                if self._grid.shape[0] <= j+obstacle.pos_y_cell:
                    return False
                if self._grid.shape[1] <= i+obstacle.pos_x_cell:
                    return False
        return True

    def _overlapping(self, obstacle):
        """ Check if any part of an obstacle will overlap with an already existing obstacle in the grid.
        """
        # check if any cell in the grid where the obstacle will be place is
        # already occupied
        for i in range(obstacle.size_x_cell):
            for j in range(obstacle.size_y_cell):
                if self._grid[j+obstacle.pos_y_cell, i+obstacle.pos_x_cell]:
                    return True
        return False


def randInsertObstacle(grid):
    """Randomly choose an obstacle and location to place it in the provided grid. 
    """
    rand.seed()
    obstacle_options = [Step(), Column()]
    # randomly choose an obstacle
    ob = copy.deepcopy(rand.choice(obstacle_options))

    for _ in range(grid.getSizeXCell() * grid.getSizeYCell()):
        # choose random location for obstacle
        ob.pos_x_cell = rand.randrange(grid.getSizeXCell())
        ob.pos_y_cell = rand.randrange(grid.getSizeYCell())

        # try place obstacle
        if grid.tryInsertObstacle(ob):
            return ob
    return None


def fillObstacles(grid, density):
    """
    Fill a grid with randomly selected obstacles at random locations until the
    obstacle density is reached. The density is a value between 0.0 and 1.0.
    """
    # seed random number generation so that environments are consistent for particular densities
    rand.seed(1)
    target_area = density * grid.getSizeX() * grid.getSizeY()
    
    # track current density and increment based on selected obstacle, keep going
    # until the desired density is reached
    curr_area = 0.0
    while curr_area < target_area:
        ob = randInsertObstacle(grid)
        # if ob insertion failed, then stop
        if ob == None:
            return
        # increment density
        curr_area += ob.getSizeX(grid.getRes()) * ob.getSizeY(grid.getRes())
        
    
def obstacleToSdf(grid, ob, desc: str) -> str:
    """Convert an obstacle to an SDF link string.
    :param grid The grid that the obstacle is in.
    :param ob The obstacle
    :param desc A unique description of the obstacle to use in parts of the SDF
    """
    res_m_p_cell = grid.getRes()
    # By default the frame is at the center of the box, so first offset the box
    # such that the frame is at the corner of the box, then include the position
    # of the frame transformed from the grid frame to the world frame.
    pose_x = ob.getSizeX(res_m_p_cell)/2+ob.getPosX(res_m_p_cell)-grid.getSizeX()/2
    pose_y = ob.getSizeY(res_m_p_cell)/2+ob.getPosY(res_m_p_cell)-grid.getSizeY()/2
    pose_z = ob.getSizeZ()/2
    return f"""
          <link name="{desc}">
            <pose>{pose_x} {pose_y} {pose_z} 0 0 0</pose>
            <collision name="collision1">
              <geometry>
                <box>
                  <size>{ob.getSizeX(res_m_p_cell)} {ob.getSizeY(res_m_p_cell)} {ob.getSizeZ()}</size>
                </box>
              </geometry>
            </collision>
            <visual name="visual1">
              <geometry>
                <box>
                  <size>{ob.getSizeX(res_m_p_cell)} {ob.getSizeY(res_m_p_cell)} {ob.getSizeZ()}</size>
                </box>
              </geometry>
            </visual>
          </link>
          <joint name="fixed_joint_{desc}" type="fixed">
            <parent>world</parent>
            <child>{desc}</child>
          </joint>
          """    
    
# Convert a grid and its obstacles into an SDF string.
def gridToSdf(grid) -> str:

    # create a single sdf string with each obstacle link
    obstacle_links = ""
    i = 0
    for ob in grid.getObstacles():
        obstacle_links += obstacleToSdf(grid, ob, f"obstacle_{i}")
        i += 1
    
    # create final sdf with ground plane and obstacles
    world_sdf = f"""<?xml version="1.0" ?>
    <sdf version="1.4">
      <world name="simple_world">
        <model name="weld_models">
          {obstacle_links}
        </model>
      </world>
    </sdf>
    """
    return world_sdf
<|MERGE_RESOLUTION|>--- conflicted
+++ resolved
@@ -1,227 +1,223 @@
-import numpy as np
-import copy
-import random as rand
-
-from dataclasses import dataclass
-
-
-@dataclass
-class Obstacle:
-    # size in number of grid cells
-    size_x_cell: int
-    size_y_cell: int
-    # size in the z direction in meters
-    size_z: float
-
-    # position in units of grid cells
-    pos_x_cell: int = 0
-    pos_y_cell: int = 0
-    
-    def getSizeX(self, scale_m_p_cell):
-        """ Convert the x direction size into in units of meters, given a scale
-        of meters per grid cell.  """
-        return scale_m_p_cell * self.size_x_cell
-
-    def getSizeY(self, scale_m_p_cell):
-        """ Convert the y direction size into units of meters, given a scale of
-        meters per grid cell.  """
-        return scale_m_p_cell * self.size_y_cell
-
-    def getSizeZ(self):
-        return self.size_z
-    
-    def getPosX(self, scale_m_p_cell):
-        return scale_m_p_cell * self.pos_x_cell
-
-    def getPosY(self, scale_m_p_cell):
-        return scale_m_p_cell * self.pos_y_cell
-
-    
-class Step(Obstacle):
-    def __init__(self, pos_x_cell=0, pos_y_cell=0):
-<<<<<<< HEAD
-        super().__init__(size_x_cell=2, size_y_cell=2, size_z = 0.10, pos_x_cell=pos_x_cell, pos_y_cell=pos_y_cell)
-=======
-        super().__init__(size_x_cell=4, size_y_cell=4, size_z = 0.075, pos_x_cell=pos_x_cell, pos_y_cell=pos_y_cell)
->>>>>>> 671738a0
-    
-class Column(Obstacle):
-    def __init__(self, pos_x_cell=0, pos_y_cell=0):
-        super().__init__(size_x_cell=4, size_y_cell=4, size_z=0.75, pos_x_cell=pos_x_cell, pos_y_cell=pos_y_cell)
-    
-
-class Grid:
-    def __init__(self, size_x, size_y, res_m_p_cell):
-        self._size_x_cell = round(size_x / res_m_p_cell)
-        self._size_y_cell = round(size_y / res_m_p_cell)
-        self._res_m_p_cell = res_m_p_cell
-        self._obstacles = []
-
-        # x is in the direction of increasing rows
-        # y is in the direction of increasing columns
-        self._grid = np.zeros((self._size_y_cell, self._size_x_cell))
-        
-    def getRes(self):
-        return self._res_m_p_cell
-
-    def getSizeXCell(self):
-        """ Get the number of cells in the x direction of the grid.
-        """
-        return self._size_x_cell
-
-    def getSizeYCell(self):
-        """ Get the number of cells in the y direction of the grid.
-        """
-        return self._size_y_cell
-    
-    def getSizeX(self):
-        """ Get the size of the grid in the x direction in units of meters.
-        """
-        return self._size_x_cell * self._res_m_p_cell
-
-    def getSizeY(self):
-        """ Get the size of the grid in the y direction in units of meters.
-        """
-        return self._size_y_cell * self._res_m_p_cell
-
-    def tryInsertObstacle(self, ob) -> bool:
-        """ Attempt to insert an obstacle into the grid. If the obstacle will
-        overlap with an already existing obstacle, or parts of the obstacle are
-        outside the bounds of the grid, then the obstacle is not inserted.  """
-        if not self._inBounds(ob):
-            return False
-
-        if self._overlapping(ob):
-            return False
-        
-        self._obstacles.append(ob)
-        for i in range(ob.size_x_cell):
-            for j in range(ob.size_y_cell):
-                self._grid[j+ob.pos_y_cell, i+ob.pos_x_cell] = 1
-        
-        return True
-    
-    def getObstacles(self):
-        return self._obstacles
-
-    def _inBounds(self, obstacle) -> bool:
-        """ Check if all parts of an obstacle are within the bounding edges of the grid.
-        """
-        for i in range(obstacle.size_x_cell):
-            for j in range(obstacle.size_y_cell):
-                if self._grid.shape[0] <= j+obstacle.pos_y_cell:
-                    return False
-                if self._grid.shape[1] <= i+obstacle.pos_x_cell:
-                    return False
-        return True
-
-    def _overlapping(self, obstacle):
-        """ Check if any part of an obstacle will overlap with an already existing obstacle in the grid.
-        """
-        # check if any cell in the grid where the obstacle will be place is
-        # already occupied
-        for i in range(obstacle.size_x_cell):
-            for j in range(obstacle.size_y_cell):
-                if self._grid[j+obstacle.pos_y_cell, i+obstacle.pos_x_cell]:
-                    return True
-        return False
-
-
-def randInsertObstacle(grid):
-    """Randomly choose an obstacle and location to place it in the provided grid. 
-    """
-    rand.seed()
-    obstacle_options = [Step(), Column()]
-    # randomly choose an obstacle
-    ob = copy.deepcopy(rand.choice(obstacle_options))
-
-    for _ in range(grid.getSizeXCell() * grid.getSizeYCell()):
-        # choose random location for obstacle
-        ob.pos_x_cell = rand.randrange(grid.getSizeXCell())
-        ob.pos_y_cell = rand.randrange(grid.getSizeYCell())
-
-        # try place obstacle
-        if grid.tryInsertObstacle(ob):
-            return ob
-    return None
-
-
-def fillObstacles(grid, density):
-    """
-    Fill a grid with randomly selected obstacles at random locations until the
-    obstacle density is reached. The density is a value between 0.0 and 1.0.
-    """
-    # seed random number generation so that environments are consistent for particular densities
-    rand.seed(1)
-    target_area = density * grid.getSizeX() * grid.getSizeY()
-    
-    # track current density and increment based on selected obstacle, keep going
-    # until the desired density is reached
-    curr_area = 0.0
-    while curr_area < target_area:
-        ob = randInsertObstacle(grid)
-        # if ob insertion failed, then stop
-        if ob == None:
-            return
-        # increment density
-        curr_area += ob.getSizeX(grid.getRes()) * ob.getSizeY(grid.getRes())
-        
-    
-def obstacleToSdf(grid, ob, desc: str) -> str:
-    """Convert an obstacle to an SDF link string.
-    :param grid The grid that the obstacle is in.
-    :param ob The obstacle
-    :param desc A unique description of the obstacle to use in parts of the SDF
-    """
-    res_m_p_cell = grid.getRes()
-    # By default the frame is at the center of the box, so first offset the box
-    # such that the frame is at the corner of the box, then include the position
-    # of the frame transformed from the grid frame to the world frame.
-    pose_x = ob.getSizeX(res_m_p_cell)/2+ob.getPosX(res_m_p_cell)-grid.getSizeX()/2
-    pose_y = ob.getSizeY(res_m_p_cell)/2+ob.getPosY(res_m_p_cell)-grid.getSizeY()/2
-    pose_z = ob.getSizeZ()/2
-    return f"""
-          <link name="{desc}">
-            <pose>{pose_x} {pose_y} {pose_z} 0 0 0</pose>
-            <collision name="collision1">
-              <geometry>
-                <box>
-                  <size>{ob.getSizeX(res_m_p_cell)} {ob.getSizeY(res_m_p_cell)} {ob.getSizeZ()}</size>
-                </box>
-              </geometry>
-            </collision>
-            <visual name="visual1">
-              <geometry>
-                <box>
-                  <size>{ob.getSizeX(res_m_p_cell)} {ob.getSizeY(res_m_p_cell)} {ob.getSizeZ()}</size>
-                </box>
-              </geometry>
-            </visual>
-          </link>
-          <joint name="fixed_joint_{desc}" type="fixed">
-            <parent>world</parent>
-            <child>{desc}</child>
-          </joint>
-          """    
-    
-# Convert a grid and its obstacles into an SDF string.
-def gridToSdf(grid) -> str:
-
-    # create a single sdf string with each obstacle link
-    obstacle_links = ""
-    i = 0
-    for ob in grid.getObstacles():
-        obstacle_links += obstacleToSdf(grid, ob, f"obstacle_{i}")
-        i += 1
-    
-    # create final sdf with ground plane and obstacles
-    world_sdf = f"""<?xml version="1.0" ?>
-    <sdf version="1.4">
-      <world name="simple_world">
-        <model name="weld_models">
-          {obstacle_links}
-        </model>
-      </world>
-    </sdf>
-    """
-    return world_sdf
+import numpy as np
+import copy
+import random as rand
+
+from dataclasses import dataclass
+
+
+@dataclass
+class Obstacle:
+    # size in number of grid cells
+    size_x_cell: int
+    size_y_cell: int
+    # size in the z direction in meters
+    size_z: float
+
+    # position in units of grid cells
+    pos_x_cell: int = 0
+    pos_y_cell: int = 0
+    
+    def getSizeX(self, scale_m_p_cell):
+        """ Convert the x direction size into in units of meters, given a scale
+        of meters per grid cell.  """
+        return scale_m_p_cell * self.size_x_cell
+
+    def getSizeY(self, scale_m_p_cell):
+        """ Convert the y direction size into units of meters, given a scale of
+        meters per grid cell.  """
+        return scale_m_p_cell * self.size_y_cell
+
+    def getSizeZ(self):
+        return self.size_z
+    
+    def getPosX(self, scale_m_p_cell):
+        return scale_m_p_cell * self.pos_x_cell
+
+    def getPosY(self, scale_m_p_cell):
+        return scale_m_p_cell * self.pos_y_cell
+
+    
+class Step(Obstacle):
+    def __init__(self, pos_x_cell=0, pos_y_cell=0):
+        super().__init__(size_x_cell=2, size_y_cell=2, size_z = 0.10, pos_x_cell=pos_x_cell, pos_y_cell=pos_y_cell)
+    
+class Column(Obstacle):
+    def __init__(self, pos_x_cell=0, pos_y_cell=0):
+        super().__init__(size_x_cell=4, size_y_cell=4, size_z=0.75, pos_x_cell=pos_x_cell, pos_y_cell=pos_y_cell)
+    
+
+class Grid:
+    def __init__(self, size_x, size_y, res_m_p_cell):
+        self._size_x_cell = round(size_x / res_m_p_cell)
+        self._size_y_cell = round(size_y / res_m_p_cell)
+        self._res_m_p_cell = res_m_p_cell
+        self._obstacles = []
+
+        # x is in the direction of increasing rows
+        # y is in the direction of increasing columns
+        self._grid = np.zeros((self._size_y_cell, self._size_x_cell))
+        
+    def getRes(self):
+        return self._res_m_p_cell
+
+    def getSizeXCell(self):
+        """ Get the number of cells in the x direction of the grid.
+        """
+        return self._size_x_cell
+
+    def getSizeYCell(self):
+        """ Get the number of cells in the y direction of the grid.
+        """
+        return self._size_y_cell
+    
+    def getSizeX(self):
+        """ Get the size of the grid in the x direction in units of meters.
+        """
+        return self._size_x_cell * self._res_m_p_cell
+
+    def getSizeY(self):
+        """ Get the size of the grid in the y direction in units of meters.
+        """
+        return self._size_y_cell * self._res_m_p_cell
+
+    def tryInsertObstacle(self, ob) -> bool:
+        """ Attempt to insert an obstacle into the grid. If the obstacle will
+        overlap with an already existing obstacle, or parts of the obstacle are
+        outside the bounds of the grid, then the obstacle is not inserted.  """
+        if not self._inBounds(ob):
+            return False
+
+        if self._overlapping(ob):
+            return False
+        
+        self._obstacles.append(ob)
+        for i in range(ob.size_x_cell):
+            for j in range(ob.size_y_cell):
+                self._grid[j+ob.pos_y_cell, i+ob.pos_x_cell] = 1
+        
+        return True
+    
+    def getObstacles(self):
+        return self._obstacles
+
+    def _inBounds(self, obstacle) -> bool:
+        """ Check if all parts of an obstacle are within the bounding edges of the grid.
+        """
+        for i in range(obstacle.size_x_cell):
+            for j in range(obstacle.size_y_cell):
+                if self._grid.shape[0] <= j+obstacle.pos_y_cell:
+                    return False
+                if self._grid.shape[1] <= i+obstacle.pos_x_cell:
+                    return False
+        return True
+
+    def _overlapping(self, obstacle):
+        """ Check if any part of an obstacle will overlap with an already existing obstacle in the grid.
+        """
+        # check if any cell in the grid where the obstacle will be place is
+        # already occupied
+        for i in range(obstacle.size_x_cell):
+            for j in range(obstacle.size_y_cell):
+                if self._grid[j+obstacle.pos_y_cell, i+obstacle.pos_x_cell]:
+                    return True
+        return False
+
+
+def randInsertObstacle(grid):
+    """Randomly choose an obstacle and location to place it in the provided grid. 
+    """
+    rand.seed()
+    obstacle_options = [Step(), Column()]
+    # randomly choose an obstacle
+    ob = copy.deepcopy(rand.choice(obstacle_options))
+
+    for _ in range(grid.getSizeXCell() * grid.getSizeYCell()):
+        # choose random location for obstacle
+        ob.pos_x_cell = rand.randrange(grid.getSizeXCell())
+        ob.pos_y_cell = rand.randrange(grid.getSizeYCell())
+
+        # try place obstacle
+        if grid.tryInsertObstacle(ob):
+            return ob
+    return None
+
+
+def fillObstacles(grid, density):
+    """
+    Fill a grid with randomly selected obstacles at random locations until the
+    obstacle density is reached. The density is a value between 0.0 and 1.0.
+    """
+    # seed random number generation so that environments are consistent for particular densities
+    rand.seed(1)
+    target_area = density * grid.getSizeX() * grid.getSizeY()
+    
+    # track current density and increment based on selected obstacle, keep going
+    # until the desired density is reached
+    curr_area = 0.0
+    while curr_area < target_area:
+        ob = randInsertObstacle(grid)
+        # if ob insertion failed, then stop
+        if ob == None:
+            return
+        # increment density
+        curr_area += ob.getSizeX(grid.getRes()) * ob.getSizeY(grid.getRes())
+        
+    
+def obstacleToSdf(grid, ob, desc: str) -> str:
+    """Convert an obstacle to an SDF link string.
+    :param grid The grid that the obstacle is in.
+    :param ob The obstacle
+    :param desc A unique description of the obstacle to use in parts of the SDF
+    """
+    res_m_p_cell = grid.getRes()
+    # By default the frame is at the center of the box, so first offset the box
+    # such that the frame is at the corner of the box, then include the position
+    # of the frame transformed from the grid frame to the world frame.
+    pose_x = ob.getSizeX(res_m_p_cell)/2+ob.getPosX(res_m_p_cell)-grid.getSizeX()/2
+    pose_y = ob.getSizeY(res_m_p_cell)/2+ob.getPosY(res_m_p_cell)-grid.getSizeY()/2
+    pose_z = ob.getSizeZ()/2
+    return f"""
+          <link name="{desc}">
+            <pose>{pose_x} {pose_y} {pose_z} 0 0 0</pose>
+            <collision name="collision1">
+              <geometry>
+                <box>
+                  <size>{ob.getSizeX(res_m_p_cell)} {ob.getSizeY(res_m_p_cell)} {ob.getSizeZ()}</size>
+                </box>
+              </geometry>
+            </collision>
+            <visual name="visual1">
+              <geometry>
+                <box>
+                  <size>{ob.getSizeX(res_m_p_cell)} {ob.getSizeY(res_m_p_cell)} {ob.getSizeZ()}</size>
+                </box>
+              </geometry>
+            </visual>
+          </link>
+          <joint name="fixed_joint_{desc}" type="fixed">
+            <parent>world</parent>
+            <child>{desc}</child>
+          </joint>
+          """    
+    
+# Convert a grid and its obstacles into an SDF string.
+def gridToSdf(grid) -> str:
+
+    # create a single sdf string with each obstacle link
+    obstacle_links = ""
+    i = 0
+    for ob in grid.getObstacles():
+        obstacle_links += obstacleToSdf(grid, ob, f"obstacle_{i}")
+        i += 1
+    
+    # create final sdf with ground plane and obstacles
+    world_sdf = f"""<?xml version="1.0" ?>
+    <sdf version="1.4">
+      <world name="simple_world">
+        <model name="weld_models">
+          {obstacle_links}
+        </model>
+      </world>
+    </sdf>
+    """
+    return world_sdf