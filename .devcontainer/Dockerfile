FROM ubuntu:22.04

WORKDIR /home

ENV SHELL /bin/bash

CMD ["/bin/bash"]

RUN apt update && \
    DEBIAN_FRONTEND=noninteractive apt install -y \
    git-all \
    cmake \
    clang \
    build-essential \
    libglib2.0-dev \
    libeigen3-dev \
    python3-dev \
    python3-pip \
    python3-tk \
    coinor-libipopt-dev \
    wget \
    gdb

# Numpy 1.26.4 is neededbecause numpy
# 2.X had breaking changes for quadruped_drake.
# Drake 1.24.0 is the newest version that works
# with quadruped_drake
RUN pip3 install \
    numpy==1.26.4 \
    drake==1.24.0 \
<<<<<<< HEAD
    scipy==1.14.1 \
    matplotlib \
    shapely \
    pyglet
=======
    matplotlib \
    scipy==1.14.1
>>>>>>> 838ee514

# IFOPT
RUN mkdir repos && \
    cd repos && \
    git clone https://github.com/ethz-adrl/ifopt.git && \
    cd ifopt && \
    git checkout abcf7fc && \
    rm -r .git && \
    mkdir build && \
    cd build && \
    cmake .. && \
    make && \
    make install

# LCM
RUN cd repos && \
    git clone https://github.com/lcm-proj/lcm.git && \
    cd lcm && \
    git checkout f18f8a6 && \
    rm -r .git && \
    pip3 install -v . && \
    mkdir build && \
    cd build && \
    cmake .. && \
    make && \
    make install

# # Quadruped drake
# RUN cd repos && \
#     git clone https://github.com/vincekurtz/quadruped_drake.git && \
#     cd quadruped_drake && \
#     git checkout 2b0ba84 && \
#     rm -r .git && \
#     mkdir -p build && \
#     cd build && \
#     cmake .. -DCMAKE_BUILD_TYPE=Debug && \
#     make

RUN cd repos && \
    apt-get install -y --no-install-recommends ca-certificates gnupg lsb-release wget && \
    wget -qO- https://drake-apt.csail.mit.edu/drake.asc | gpg --dearmor - | tee /etc/apt/trusted.gpg.d/drake.gpg >/dev/null && \
    echo "deb [arch=amd64] https://drake-apt.csail.mit.edu/$(lsb_release -cs) $(lsb_release -cs) main" | tee /etc/apt/sources.list.d/drake.list >/dev/null && \
    apt update && \
    apt install -y --no-install-recommends drake-dev && \
    export PATH="/opt/drake/bin${PATH:+:${PATH}}" && \
    export PYTHONPATH="/opt/drake/lib/python$(python3 -c 'import sys; print("{0}.{1}".format(*sys.version_info))')/site-packages${PYTHONPATH:+:${PYTHONPATH}}"
<|MERGE_RESOLUTION|>--- conflicted
+++ resolved
@@ -1,85 +1,79 @@
-FROM ubuntu:22.04
-
-WORKDIR /home
-
-ENV SHELL /bin/bash
-
-CMD ["/bin/bash"]
-
-RUN apt update && \
-    DEBIAN_FRONTEND=noninteractive apt install -y \
-    git-all \
-    cmake \
-    clang \
-    build-essential \
-    libglib2.0-dev \
-    libeigen3-dev \
-    python3-dev \
-    python3-pip \
-    python3-tk \
-    coinor-libipopt-dev \
-    wget \
-    gdb
-
-# Numpy 1.26.4 is neededbecause numpy
-# 2.X had breaking changes for quadruped_drake.
-# Drake 1.24.0 is the newest version that works
-# with quadruped_drake
-RUN pip3 install \
-    numpy==1.26.4 \
-    drake==1.24.0 \
-<<<<<<< HEAD
-    scipy==1.14.1 \
-    matplotlib \
-    shapely \
-    pyglet
-=======
-    matplotlib \
-    scipy==1.14.1
->>>>>>> 838ee514
-
-# IFOPT
-RUN mkdir repos && \
-    cd repos && \
-    git clone https://github.com/ethz-adrl/ifopt.git && \
-    cd ifopt && \
-    git checkout abcf7fc && \
-    rm -r .git && \
-    mkdir build && \
-    cd build && \
-    cmake .. && \
-    make && \
-    make install
-
-# LCM
-RUN cd repos && \
-    git clone https://github.com/lcm-proj/lcm.git && \
-    cd lcm && \
-    git checkout f18f8a6 && \
-    rm -r .git && \
-    pip3 install -v . && \
-    mkdir build && \
-    cd build && \
-    cmake .. && \
-    make && \
-    make install
-
-# # Quadruped drake
-# RUN cd repos && \
-#     git clone https://github.com/vincekurtz/quadruped_drake.git && \
-#     cd quadruped_drake && \
-#     git checkout 2b0ba84 && \
-#     rm -r .git && \
-#     mkdir -p build && \
-#     cd build && \
-#     cmake .. -DCMAKE_BUILD_TYPE=Debug && \
-#     make
-
-RUN cd repos && \
-    apt-get install -y --no-install-recommends ca-certificates gnupg lsb-release wget && \
-    wget -qO- https://drake-apt.csail.mit.edu/drake.asc | gpg --dearmor - | tee /etc/apt/trusted.gpg.d/drake.gpg >/dev/null && \
-    echo "deb [arch=amd64] https://drake-apt.csail.mit.edu/$(lsb_release -cs) $(lsb_release -cs) main" | tee /etc/apt/sources.list.d/drake.list >/dev/null && \
-    apt update && \
-    apt install -y --no-install-recommends drake-dev && \
-    export PATH="/opt/drake/bin${PATH:+:${PATH}}" && \
-    export PYTHONPATH="/opt/drake/lib/python$(python3 -c 'import sys; print("{0}.{1}".format(*sys.version_info))')/site-packages${PYTHONPATH:+:${PYTHONPATH}}"
+FROM ubuntu:22.04
+
+WORKDIR /home
+
+ENV SHELL /bin/bash
+
+CMD ["/bin/bash"]
+
+RUN apt update && \
+    DEBIAN_FRONTEND=noninteractive apt install -y \
+    git-all \
+    cmake \
+    clang \
+    build-essential \
+    libglib2.0-dev \
+    libeigen3-dev \
+    python3-dev \
+    python3-pip \
+    python3-tk \
+    coinor-libipopt-dev \
+    wget \
+    gdb
+
+# Numpy 1.26.4 is neededbecause numpy
+# 2.X had breaking changes for quadruped_drake.
+# Drake 1.24.0 is the newest version that works
+# with quadruped_drake
+RUN pip3 install \
+    numpy==1.26.4 \
+    drake==1.24.0 \
+    scipy==1.14.1 \
+    matplotlib \
+    shapely
+
+# IFOPT
+RUN mkdir repos && \
+    cd repos && \
+    git clone https://github.com/ethz-adrl/ifopt.git && \
+    cd ifopt && \
+    git checkout abcf7fc && \
+    rm -r .git && \
+    mkdir build && \
+    cd build && \
+    cmake .. && \
+    make && \
+    make install
+
+# LCM
+RUN cd repos && \
+    git clone https://github.com/lcm-proj/lcm.git && \
+    cd lcm && \
+    git checkout f18f8a6 && \
+    rm -r .git && \
+    pip3 install -v . && \
+    mkdir build && \
+    cd build && \
+    cmake .. && \
+    make && \
+    make install
+
+# # Quadruped drake
+# RUN cd repos && \
+#     git clone https://github.com/vincekurtz/quadruped_drake.git && \
+#     cd quadruped_drake && \
+#     git checkout 2b0ba84 && \
+#     rm -r .git && \
+#     mkdir -p build && \
+#     cd build && \
+#     cmake .. -DCMAKE_BUILD_TYPE=Debug && \
+#     make
+
+RUN cd repos && \
+    apt-get install -y --no-install-recommends ca-certificates gnupg lsb-release wget && \
+    wget -qO- https://drake-apt.csail.mit.edu/drake.asc | gpg --dearmor - | tee /etc/apt/trusted.gpg.d/drake.gpg >/dev/null && \
+    echo "deb [arch=amd64] https://drake-apt.csail.mit.edu/$(lsb_release -cs) $(lsb_release -cs) main" | tee /etc/apt/sources.list.d/drake.list >/dev/null && \
+    apt update && \
+    apt install -y --no-install-recommends drake-dev && \
+    export PATH="/opt/drake/bin${PATH:+:${PATH}}" && \
+    export PYTHONPATH="/opt/drake/lib/python$(python3 -c 'import sys; print("{0}.{1}".format(*sys.version_info))')/site-packages${PYTHONPATH:+:${PYTHONPATH}}"